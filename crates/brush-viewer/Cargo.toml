[package]
name = "brush-viewer"
edition.workspace = true
version.workspace = true
readme.workspace = true
license.workspace = true

[dependencies]
# Brush deps.
brush-render.path = "../brush-render"
brush-train.path = "../brush-train"
brush-dataset.path = "../brush-dataset"

# Workspace deps.
glam.workspace = true
burn.workspace = true
burn-wgpu.workspace = true

image.workspace = true
anyhow.workspace = true
eframe.workspace = true
egui.workspace = true
egui_extras.workspace = true
tracing.workspace = true
wgpu.workspace = true
ply-rs.workspace = true
tracing-subscriber.workspace = true
rerun = { workspace = true, optional = true }
brush-rerun = { path = "../brush-rerun", optional = true }

web-time.workspace = true
futures-lite.workspace = true
pollster.workspace = true
async-stream.workspace = true
async-channel.workspace = true

log.workspace = true

tracing-tracy = { workspace = true, optional = true }
cfg-if.workspace = true

rrfd.path = "../rrfd"
sync-span.path = "../sync-span"

[target.'cfg(target_arch = "wasm32")'.dependencies]
wasm-bindgen-futures.workspace = true
tracing-wasm.workspace = true
web-sys.workspace = true
gloo-timers.workspace = true

[features]
<<<<<<< HEAD
tracy = ["dep:tracing-tracy", "tracing"]
tracing = []
rerun = ["dep:rerun"]
=======
tracy = ["dep:tracing-tracy"]
rerun = ["dep:rerun", "dep:brush-rerun"]
>>>>>>> 92ad63d5

[package.metadata.wasm-pack.profile.release.wasm-bindgen]
debug-js-glue = false
demangle-name-section = false
dwarf-debug-info = false
omit-default-module-path = false<|MERGE_RESOLUTION|>--- conflicted
+++ resolved
@@ -49,14 +49,9 @@
 gloo-timers.workspace = true
 
 [features]
-<<<<<<< HEAD
+rerun = ["dep:rerun", "dep:brush-rerun"]
 tracy = ["dep:tracing-tracy", "tracing"]
 tracing = []
-rerun = ["dep:rerun"]
-=======
-tracy = ["dep:tracing-tracy"]
-rerun = ["dep:rerun", "dep:brush-rerun"]
->>>>>>> 92ad63d5
 
 [package.metadata.wasm-pack.profile.release.wasm-bindgen]
 debug-js-glue = false
